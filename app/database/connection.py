import os
import psycopg2
from psycopg2.extras import RealDictCursor
from fastapi import Depends
from .setup import initialize_database
import os
from dotenv import load_dotenv

# Load environment variables from .env file
load_dotenv()

# Retrieve environment variables
db_username = os.getenv('DATABASE_USERNAME')
db_password = os.getenv('DATABASE_PASSWORD')
db_host = os.getenv('DATABASE_HOST')
db_port = os.getenv('DATABASE_PORT')
db_name = os.getenv('DATABASE_NAME')
# Run database setup on first application start
initialize_database()


def get_db():
    db = psycopg2.connect(
<<<<<<< HEAD
         dbname=os.getenv("POSTGRES_DB", "face_recognition"),
        user=os.getenv("POSTGRES_USER", "postgres"),
        password=os.getenv("POSTGRES_PASSWORD", "postgress"),
        host=os.getenv("POSTGRES_HOST", "db"),
        port=os.getenv("POSTGRES_PORT", "5432"),
=======
        dbname=db_name,
        user=db_username,
        password=db_password,
        host=db_host,
        port=db_port,
>>>>>>> a35d18f9
        cursor_factory=RealDictCursor
    )
    try:
        yield db
    finally:
        db.close()<|MERGE_RESOLUTION|>--- conflicted
+++ resolved
@@ -21,19 +21,11 @@
 
 def get_db():
     db = psycopg2.connect(
-<<<<<<< HEAD
-         dbname=os.getenv("POSTGRES_DB", "face_recognition"),
+        dbname=os.getenv("POSTGRES_DB", "face_recognition"),
         user=os.getenv("POSTGRES_USER", "postgres"),
         password=os.getenv("POSTGRES_PASSWORD", "postgress"),
         host=os.getenv("POSTGRES_HOST", "db"),
         port=os.getenv("POSTGRES_PORT", "5432"),
-=======
-        dbname=db_name,
-        user=db_username,
-        password=db_password,
-        host=db_host,
-        port=db_port,
->>>>>>> a35d18f9
         cursor_factory=RealDictCursor
     )
     try:
